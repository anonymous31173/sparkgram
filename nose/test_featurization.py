--- conflicted
+++ resolved
@@ -1,22 +1,4 @@
 import os, sys, socket
-<<<<<<< HEAD
-# set up the spark context
-    
-homedir = os.environ['HOME']
-os.environ['SPARK_HOME'] = '%s/spark'%homedir
-spark_home = os.environ['SPARK_HOME']
-master_url = 'spark://%s:7077'%socket.gethostname()
-sys.path.insert(0,os.environ['SPARK_HOME']+'/python')
-sys.path.insert(0,os.environ['SPARK_HOME']+'/python/lib/py4j-0.8.2.1-src.zip')
-
-# import packages
-import pyspark
-from pyspark import SparkContext
-import sparkgram
-from sparkgram.document_vectorizer import SparkDocumentVectorizer
-from sklearn.feature_extraction.text import CountVectorizer
-import numpy as np
-=======
 import numpy as np
 
 # set up the spark context
@@ -31,7 +13,6 @@
 from sparkgram.document_vectorizer import SparkDocumentVectorizer
 from sklearn.feature_extraction.text import CountVectorizer
 from pyspark.serializers import MarshalSerializer
->>>>>>> b1344158
 
 short_doclist = ['%s/testdata/short_test%d'%(os.getcwd(),i+1) for i in range(4)]
 
@@ -42,11 +23,6 @@
     cv = CountVectorizer('filename',tokenizer=sparkgram.document_vectorizer.alpha_tokenizer,
                          ngram_range = [1,3])
 
-<<<<<<< HEAD
-    os.system('~/spark/sbin/start-all.sh')
-
-    sc = SparkContext(master = master_url, appName = 'sparkgram unit tests', batchSize=10)
-=======
     os.system('~/spark/sbin/start-all.sh --master="local[4]"')
 
 #    master_url = 'spark://%s:7077'%socket.gethostname()
@@ -56,7 +32,6 @@
 
 
     sc = SparkContext("local", appName = 'sparkgram unit tests', batchSize=10)
->>>>>>> b1344158
 
     dv = SparkDocumentVectorizer(sc, short_doclist, ngram_range = [1,3],
                                  tokenizer = sparkgram.document_vectorizer.alpha_tokenizer)
@@ -78,11 +53,7 @@
 
 
 def test_vocab_hash_collisions_short() :
-<<<<<<< HEAD
-    nunique = len(np.unique(dv.vocab_map_rdd().values().collect()))
-=======
     nunique = len(np.unique(dv.vocab_map_rdd.values().collect()))
->>>>>>> b1344158
     nterms = len(dv.vocab_rdd.collect())
     assert(nunique == nterms)
 
